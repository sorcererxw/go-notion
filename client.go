package notion

import (
	"bytes"
	"context"
	"encoding/json"
	"fmt"
	"io"
	"net/http"
<<<<<<< HEAD
	"strconv"
	"strings"
	"time"
=======
	"net/http/httputil"
	"strconv"
	"strings"
>>>>>>> 1289dda7
)

type Client struct {
	token      string
	endpoint   string
	debug      bool
	httpclient *http.Client
}

type Settings struct {
	Token      string
	Endpoint   string
	HTTPClient *http.Client
}

func NewClient(settings Settings) API {
	c := &Client{
<<<<<<< HEAD
		token:      settings.Token,
		endpoint:   settings.Endpoint,
=======
		debug:      true,
		token:      settings.Token,
		endpoint:   strings.TrimSuffix(settings.Endpoint, "/"),
>>>>>>> 1289dda7
		httpclient: settings.HTTPClient,
	}
	if c.endpoint == "" {
		c.endpoint = "https://api.notion.com"
	}
	if c.httpclient == nil {
		c.httpclient = http.DefaultClient
	}
	return c
}

func (c *Client) RetrieveDatabase(ctx context.Context, databaseID string) (*Database, error) {
	var database Database
	if err := c.request(ctx, http.MethodGet, "/v1/databases/"+databaseID, nil, &database); err != nil {
		return nil, err
	}
	return &database, nil
}

func (c *Client) QueryDatabase(ctx context.Context, databaseID string, param QueryDatabaseParam) ([]*Page, string, bool, error) {
	var result List
	if err := c.request(ctx, http.MethodPost, "/v1/databases/"+databaseID+"/query", param, &result); err != nil {
		return nil, "", false, err
	}
	return result.Results.Pages(), result.NextCursor, result.HasMore, nil
}

func (c *Client) ListDatabases(ctx context.Context, pageSize int32, startCursor string) ([]*Database, string, bool, error) {
	var result List
	if err := c.request(ctx, http.MethodGet, "/v1/databases", nil, &result, c.concatPagination(pageSize, startCursor)); err != nil {
		return nil, "", false, err
	}
	return result.Results.Databases(), result.NextCursor, result.HasMore, nil
}

func (c *Client) RetrievePage(ctx context.Context, pageID string) (*Page, error) {
	var page Page
	if err := c.request(ctx, http.MethodGet, "/v1/pages/"+pageID, nil, &page); err != nil {
		return nil, err
	}
	return &page, nil
}

func (c *Client) CreatePage(ctx context.Context, parent Parent, properties map[string]*PropertyValue, children ...*Block) (*Page, error) {
	body := struct {
		Parent     Parent                    `json:"parent,omitempty"`
		Properties map[string]*PropertyValue `json:"properties"`
		Children   []*Block                  `json:"children,omitempty"`
	}{
		Parent:     parent,
		Properties: properties,
		Children:   children,
	}
	var page Page
	if err := c.request(ctx, http.MethodPost, "/v1/pages", body, &page); err != nil {
		return nil, err
	}
	return &page, nil
}

func (c *Client) UpdatePageProperties(ctx context.Context, pageID string, properties map[string]*PropertyValue) (*Page, error) {
	body := struct {
		Properties map[string]*PropertyValue `json:"properties,omitempty"`
	}{
		Properties: properties,
	}
	var page Page
	if err := c.request(ctx, http.MethodPatch, "/v1/pages/"+pageID, body, &page); err != nil {
		return nil, err
	}
	return &page, nil
}

func (c *Client) RetrieveBlockChildren(ctx context.Context, blockID string, pageSize int32, startCursor string) ([]*Block, string, bool, error) {
	var result List
	if err := c.request(ctx, http.MethodGet, "/v1/blocks/"+blockID+"/children", nil, &result, c.concatPagination(pageSize, startCursor)); err != nil {
		return nil, "", false, err
	}
	return result.Results.Blocks(), result.NextCursor, result.HasMore, nil
}

func (c *Client) AppendBlockChildren(ctx context.Context, blockID string, children ...*Block) error {
	body := struct {
		Children []*Block `json:"children"`
	}{Children: append(make([]*Block, 0), children...)}
	var block Block
	if err := c.request(ctx, http.MethodPatch, "/v1/blocks/"+blockID+"/children", body, &block); err != nil {
		return err
	}
	return nil
}

func (c *Client) RetrieveUser(ctx context.Context, userID string) (*User, error) {
	var user User
	if err := c.request(ctx, http.MethodGet, "/v1/users/"+userID, nil, &user); err != nil {
		return nil, err
	}
	return &user, nil
}

func (c *Client) ListAllUsers(ctx context.Context, pageSize int32, startCursor string) ([]*User, string, bool, error) {
	var result List
	if err := c.request(ctx, http.MethodGet, "/v1/users", nil, &result, c.concatPagination(pageSize, startCursor)); err != nil {
		return nil, "", false, err
	}
	return result.Results.Users(), result.NextCursor, result.HasMore, nil
}

func (c *Client) Search(ctx context.Context, param SearchParam) ([]*Object, string, bool, error) {
	var result List
	if err := c.request(ctx, http.MethodPost, "/v1/search", param, &result); err != nil {
		return nil, "", false, err
	}
	return result.Results, result.NextCursor, result.HasMore, nil
}

func (c *Client) request(ctx context.Context, method string, path string, in interface{}, out interface{}, fns ...func(req *http.Request)) error {
	var body io.Reader
	if in != nil {
		b, err := json.Marshal(in)
		if err != nil {
			return err
		}
		body = bytes.NewReader(b)
	}
<<<<<<< HEAD

	requestURL := strings.TrimSuffix(c.endpoint, "/") + path
	req, err := http.NewRequestWithContext(ctx, method, requestURL, body)
=======
	req, err := http.NewRequestWithContext(ctx, method, c.endpoint+path, body)
>>>>>>> 1289dda7
	if err != nil {
		return err
	}

	req.Header.Add("Authorization", "Bearer "+c.token)
	req.Header.Add("Notion-Version", APIVersion)
	req.Header.Add("Content-Type", "application/json")

	for _, fn := range fns {
		fn(req)
	}

	if c.debug {
		b, _ := httputil.DumpRequest(req, true)
		fmt.Println(string(b))
	}
	rsp, err := c.httpclient.Do(req)
	if err != nil {
		return err
	}


	defer rsp.Body.Close()

	if rsp.StatusCode >= 400 {
		var e Error
		if err := json.NewDecoder(rsp.Body).Decode(&e); err != nil {
			return err
		}
		return &e
	}

	if out != nil {
		if err := json.NewDecoder(rsp.Body).Decode(out); err != nil {
			return err
		}
	}
	return nil
}

func (c *Client) concatPagination(pageSize int32, startCursor string) func(req *http.Request) {
	return func(req *http.Request) {
		if req == nil {
			return
		}
		q := req.URL.Query()
		if pageSize > 0 {
			q.Add("page_size", strconv.Itoa(int(pageSize)))
		}
		if startCursor != "" {
			q.Add("start_cursor", startCursor)
		}
		req.URL.RawQuery = q.Encode()
	}
}<|MERGE_RESOLUTION|>--- conflicted
+++ resolved
@@ -7,15 +7,9 @@
 	"fmt"
 	"io"
 	"net/http"
-<<<<<<< HEAD
-	"strconv"
-	"strings"
-	"time"
-=======
 	"net/http/httputil"
 	"strconv"
 	"strings"
->>>>>>> 1289dda7
 )
 
 type Client struct {
@@ -33,14 +27,8 @@
 
 func NewClient(settings Settings) API {
 	c := &Client{
-<<<<<<< HEAD
 		token:      settings.Token,
 		endpoint:   settings.Endpoint,
-=======
-		debug:      true,
-		token:      settings.Token,
-		endpoint:   strings.TrimSuffix(settings.Endpoint, "/"),
->>>>>>> 1289dda7
 		httpclient: settings.HTTPClient,
 	}
 	if c.endpoint == "" {
@@ -166,13 +154,9 @@
 		}
 		body = bytes.NewReader(b)
 	}
-<<<<<<< HEAD
 
 	requestURL := strings.TrimSuffix(c.endpoint, "/") + path
 	req, err := http.NewRequestWithContext(ctx, method, requestURL, body)
-=======
-	req, err := http.NewRequestWithContext(ctx, method, c.endpoint+path, body)
->>>>>>> 1289dda7
 	if err != nil {
 		return err
 	}
